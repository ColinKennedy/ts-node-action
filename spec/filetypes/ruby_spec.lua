--- conflicted
+++ resolved
@@ -218,177 +218,6 @@
       })
     )
   end)
-<<<<<<< HEAD
-end)
-
-describe("hash", function()
-  it("expands single line hash to multiple lines", function()
-    assert.are.same(
-      {
-        "{",
-        "  a: 1,",
-        "  b: 2,",
-        "  c: 3",
-        "}"
-      },
-      Helper:call({ "{ a: 1, b: 2, c: 3 }" })
-    )
-  end)
-
-  it("collapses multi-line hash to single lines", function()
-    assert.are.same(
-      { "{ a: 1, b: 2, c: 3 }" },
-      Helper:call({
-        "{",
-        "  a: 1,",
-        "  b: 2,",
-        "  c: 3",
-        "}"
-      })
-    )
-  end)
-
-  it("doesn't expand children", function()
-    assert.are.same(
-      {
-        "{",
-        "  a: 1,",
-        "  b: ['foo', 'bar'],",
-        "  c: { d: 3, e: 4 }",
-        "}"
-      },
-      Helper:call({ "{ a: 1, b: ['foo', 'bar'], c: { d: 3, e: 4 } }" })
-    )
-  end)
-
-  it("collapses nested children", function()
-    assert.are.same(
-      { "{ a: 1, b: ['foo', 'bar'], c: { d: 3, e: 4 } }" },
-      Helper:call({
-        "{",
-        "  a: 1,",
-        "  b: [",
-        "    'foo',",
-        "    'bar'",
-        "  ],",
-        "  c: { ",
-        "    d: 3,",
-        "    e: 4",
-        "  }",
-        "}"
-      })
-    )
-  end)
-end)
-
-describe("block", function()
-  it("collapses a multi-line block into one line (with param)", function()
-    assert.are.same(
-      { "[1, 2, 3].each { |n| print n }" },
-      Helper:call({
-        "[1, 2, 3].each do |n|",
-        "  print n",
-        "end"
-      }, { 1, 16 })
-    )
-  end)
-
-  it("collapses a multi-line block into one line (without param)", function()
-    assert.are.same(
-      { "[1, 2, 3].each { print n }" },
-      Helper:call({
-        "[1, 2, 3].each do",
-        "  print n",
-        "end"
-      }, { 1, 16 })
-    )
-  end)
-
-  it("collapses a multi-line block into one line (with destructured param)", function()
-    assert.are.same(
-      { "[1, 2, 3].each { |(a, b), c| print n }" },
-      Helper:call({
-        "[1, 2, 3].each do |(a, b), c|",
-        "  print n",
-        "end"
-      }, { 1, 16 })
-    )
-  end)
-end)
-
-describe("do_block", function()
-  it("expands a single-line block into multi line (with param)", function()
-    assert.are.same(
-      {
-        "[1, 2, 3].each do |n|",
-        "  print n",
-        "end"
-      },
-      Helper:call({ "[1, 2, 3].each { |n| print n }" }, { 1, 16 })
-    )
-  end)
-
-  it("expands a single-line block into multi line (without param)", function()
-    assert.are.same(
-      {
-        "[1, 2, 3].each do",
-        "  print n",
-        "end"
-      },
-      Helper:call({ "[1, 2, 3].each { print n }" }, { 1, 16 })
-    )
-  end)
-
-  it("expands a single-line block into multi line (with destructured param)", function()
-    assert.are.same(
-      {
-        "[1, 2, 3].each do |(a, b), c|",
-        "  print n",
-        "end"
-      },
-      Helper:call({ "[1, 2, 3].each { |(a, b), c| print n }" }, { 1, 16 })
-    )
-  end)
-end)
-
-describe("pair", function()
-  it("converts old style hashes into new style", function()
-    assert.are.same(
-      { "{ a: 1 }" },
-      Helper:call({ "{ :a => 1 }" }, { 1, 6 })
-    )
-  end)
-
-  it("converts new style hashes into old style", function()
-    assert.are.same(
-      { "{ :a => 1 }" },
-      Helper:call({ "{ a: 1 }" }, { 1, 4 })
-    )
-  end)
-
-  it("doesn't change non-string/symbol keys", function()
-    assert.are.same(
-      { "{ [1, 2] => 1 }" },
-      Helper:call({ "{ [1, 2] => 1 }" }, { 1, 10 })
-    )
-  end)
-end)
-
-describe("argument_list", function()
-
-end)
-
-describe("method_parameters", function()
-
-end)
-
-describe("constant", function()
-
-end)
-
-describe("identifier", function()
-
-=======
 
   it("doesn't collapse multi-line array with embedded comments", function()
     local text = {
@@ -434,5 +263,173 @@
     assert.are.same(text, Helper:call(text))
   end)
 
->>>>>>> bb794912
+end)
+
+describe("hash", function()
+  it("expands single line hash to multiple lines", function()
+    assert.are.same(
+      {
+        "{",
+        "  a: 1,",
+        "  b: 2,",
+        "  c: 3",
+        "}"
+      },
+      Helper:call({ "{ a: 1, b: 2, c: 3 }" })
+    )
+  end)
+
+  it("collapses multi-line hash to single lines", function()
+    assert.are.same(
+      { "{ a: 1, b: 2, c: 3 }" },
+      Helper:call({
+        "{",
+        "  a: 1,",
+        "  b: 2,",
+        "  c: 3",
+        "}"
+      })
+    )
+  end)
+
+  it("doesn't expand children", function()
+    assert.are.same(
+      {
+        "{",
+        "  a: 1,",
+        "  b: ['foo', 'bar'],",
+        "  c: { d: 3, e: 4 }",
+        "}"
+      },
+      Helper:call({ "{ a: 1, b: ['foo', 'bar'], c: { d: 3, e: 4 } }" })
+    )
+  end)
+
+  it("collapses nested children", function()
+    assert.are.same(
+      { "{ a: 1, b: ['foo', 'bar'], c: { d: 3, e: 4 } }" },
+      Helper:call({
+        "{",
+        "  a: 1,",
+        "  b: [",
+        "    'foo',",
+        "    'bar'",
+        "  ],",
+        "  c: { ",
+        "    d: 3,",
+        "    e: 4",
+        "  }",
+        "}"
+      })
+    )
+  end)
+end)
+
+describe("block", function()
+  it("collapses a multi-line block into one line (with param)", function()
+    assert.are.same(
+      { "[1, 2, 3].each { |n| print n }" },
+      Helper:call({
+        "[1, 2, 3].each do |n|",
+        "  print n",
+        "end"
+      }, { 1, 16 })
+    )
+  end)
+
+  it("collapses a multi-line block into one line (without param)", function()
+    assert.are.same(
+      { "[1, 2, 3].each { print n }" },
+      Helper:call({
+        "[1, 2, 3].each do",
+        "  print n",
+        "end"
+      }, { 1, 16 })
+    )
+  end)
+
+  it("collapses a multi-line block into one line (with destructured param)", function()
+    assert.are.same(
+      { "[1, 2, 3].each { |(a, b), c| print n }" },
+      Helper:call({
+        "[1, 2, 3].each do |(a, b), c|",
+        "  print n",
+        "end"
+      }, { 1, 16 })
+    )
+  end)
+end)
+
+describe("do_block", function()
+  it("expands a single-line block into multi line (with param)", function()
+    assert.are.same(
+      {
+        "[1, 2, 3].each do |n|",
+        "  print n",
+        "end"
+      },
+      Helper:call({ "[1, 2, 3].each { |n| print n }" }, { 1, 16 })
+    )
+  end)
+
+  it("expands a single-line block into multi line (without param)", function()
+    assert.are.same(
+      {
+        "[1, 2, 3].each do",
+        "  print n",
+        "end"
+      },
+      Helper:call({ "[1, 2, 3].each { print n }" }, { 1, 16 })
+    )
+  end)
+
+  it("expands a single-line block into multi line (with destructured param)", function()
+    assert.are.same(
+      {
+        "[1, 2, 3].each do |(a, b), c|",
+        "  print n",
+        "end"
+      },
+      Helper:call({ "[1, 2, 3].each { |(a, b), c| print n }" }, { 1, 16 })
+    )
+  end)
+end)
+
+describe("pair", function()
+  it("converts old style hashes into new style", function()
+    assert.are.same(
+      { "{ a: 1 }" },
+      Helper:call({ "{ :a => 1 }" }, { 1, 6 })
+    )
+  end)
+
+  it("converts new style hashes into old style", function()
+    assert.are.same(
+      { "{ :a => 1 }" },
+      Helper:call({ "{ a: 1 }" }, { 1, 4 })
+    )
+  end)
+
+  it("doesn't change non-string/symbol keys", function()
+    assert.are.same(
+      { "{ [1, 2] => 1 }" },
+      Helper:call({ "{ [1, 2] => 1 }" }, { 1, 10 })
+    )
+  end)
+end)
+
+describe("argument_list", function()
+
+end)
+
+describe("method_parameters", function()
+
+end)
+
+describe("constant", function()
+
+end)
+
+describe("identifier", function()
+
 end)