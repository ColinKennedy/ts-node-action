--- conflicted
+++ resolved
@@ -127,13 +127,9 @@
     got[2] = got[2]:match("^%s*(.*)")
     assert.are.same({
       "select a as c1,",
-<<<<<<< HEAD
       "b as c2",
-    }, Helper:call({ "select a as c1, b as c2" }, { 1, 15 }))
-=======
-      "b as c2" },
-      got)
->>>>>>> 5a6caeae
+    },
+    got)
   end)
 
   it("Expands select_expression with subquery", function()
@@ -151,13 +147,9 @@
     got[2] = got[2]:match("^%s*(.*)")
     assert.are.same({
       "select a as c1,",
-<<<<<<< HEAD
       "(select 1) as sq",
-    }, Helper:call({ "select a as c1, (select 1) as sq" }, { 1, 15 }))
-=======
-      "(select 1) as sq" },
-      got)
->>>>>>> 5a6caeae
+    },
+    got)
   end)
 
   it("Expands column_definition in create table statement", function()
