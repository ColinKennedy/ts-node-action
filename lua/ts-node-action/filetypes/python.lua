local helpers = require("ts-node-action.helpers")
local actions = require("ts-node-action.actions")
local txt     = function(val) return helpers.node_text(val) end

-- private
-- @param block tsnode
-- @return string, string|nil
local function block_text_lhs_rhs(block)
  local lhs
  local rhs
  if block:type() == "return_statement" then
    lhs = "return "
    rhs = txt(block:named_child(0))
  elseif block:type() == "expression_statement" and
         block:named_child(0):type() == "assignment" then
    local assignment = block:named_child(0)
    local identifier = assignment:named_child(0)
    lhs = txt(identifier) .. " = "
    rhs = txt(assignment:named_child(1))
  else
    return nil
  end
  return lhs, rhs
end

local function inline_if(if_statement)
  local condition   = if_statement:named_child(0)
  local consequence = if_statement:named_child(1):named_child(0)
  local replacement = {}
  local lhs, rhs = block_text_lhs_rhs(consequence)
  if lhs == nil then
    return
  end
  table.insert(
    replacement,
    lhs .. rhs .. " if " .. txt(condition) .. " else None"
  )
  local cursor_col = string.len(lhs .. rhs) + 1
  return replacement, { cursor = { col = cursor_col }, format = true }
end

local function inline_ifelse(if_statement)
  local condition   = if_statement:named_child(0)
  local consequence = if_statement:named_child(1):named_child(0)
  local alternative = if_statement:named_child(2):named_child(0):named_child(0)
  local replacement = {}
  local lhs, conseq_text = block_text_lhs_rhs(consequence)
  if lhs == nil then
    return
  end
  local lhs2, alter_text = block_text_lhs_rhs(alternative)
  if lhs ~= lhs2 or alter_text == nil then
    return
  end
  table.insert(
    replacement,
    lhs .. conseq_text .. " if " .. txt(condition) .. " else " .. alter_text
  )
  local cursor_col = string.len(lhs .. conseq_text) + 1
  return replacement, { cursor = { col = cursor_col }, format = true }
end

local function inline_if_stmt(if_statement)
  if if_statement:named_child_count() == 3 then
    return inline_ifelse(if_statement)
  elseif if_statement:named_child_count() == 2 then
    return inline_if(if_statement)
  end
end

local function expand_if(conditional_expression)
  local assignment  = conditional_expression:parent()
  local identifier  = assignment:named_child(0)
  local condition   = conditional_expression:named_child(1)
  local consequence = conditional_expression:named_child(0)
  local alternative = conditional_expression:named_child(2)
  local replacement = {}
  table.insert(replacement, "if " .. txt(condition) .. ":")
  table.insert(replacement, " " .. txt(identifier) .. " = " .. txt(consequence))
  table.insert(replacement, "else:")
  table.insert(replacement, " " .. txt(identifier) .. " = " .. txt(alternative))
  return replacement, { cursor = {}, format = true }, assignment
end

-- Special cases:
-- Because "is" and "not" are valid by themselves, they are seen as separate
-- unnamed nodes by TS.  This means that without special handling, a config of:
-- {
--   ["is"]  = " %s ",
--   ["not"] = " %s "
-- }
-- would be padded as ` is  not `.  To avoid this, we can make them smarter by
-- defining a padding rule for the case of when "not" is seen after "is".
--
-- There is also the identical case of "not in". However, "-" is both a
-- unary and binary operator.  When it is used as a binary operator, it is
-- a normal case.  For unary, we don't want any padding, and generally (always?)
-- it is preceded by a named node.  When padding, we see these as
-- prev_text=nil, so we can use that to detect the unary case with a special
-- key "nil", to represent it.
local padding = {
  [","]      = "%s ",
  [":"]      = "%s ",
  ["{"]      = "%s",
  ["}"]      = "%s",
  ["for"]    = " %s ",
  ["if"]     = " %s ",
  ["else"]   = " %s ",
  ["and"]    = " %s ",
  ["or"]     = " %s ",
  ["is"]     = " %s ",
  ["not"]    = { [""] = " %s ", ["is"]  = "%s " },
  ["in"]     = { [""] = " %s ", ["not"] = "%s " },
  ["=="]     = " %s ",
  ["!="]     = " %s ",
  [">="]     = " %s ",
  ["<="]     = " %s ",
  [">"]      = " %s ",
  ["<"]      = " %s ",
  ["+"]      = " %s ",
  ["-"]      = { [""] = " %s ", ["nil"] = "%s", },
  ["*"]      = " %s ",
  ["/"]      = " %s ",
  ["//"]     = " %s ",
  ["%"]      = " %s ",
  ["**"]     = " %s ",
  ["lambda"] = " %s ",
  ["with"]   = " %s ",
  ["as"]     = " %s ",
}

local boolean_override = {
  ["True"] = "False",
  ["False"] = "True",
}

return {
<<<<<<< HEAD
  ["dictionary"]               = actions.toggle_multiline(padding),
  ["set"]                      = actions.toggle_multiline(padding),
  ["list"]                     = actions.toggle_multiline(padding),
  ["tuple"]                    = actions.toggle_multiline(padding),
  ["argument_list"]            = actions.toggle_multiline(padding),
  ["parameters"]               = actions.toggle_multiline(padding),
  ["list_comprehension"]       = actions.toggle_multiline(padding),
  ["set_comprehension"]        = actions.toggle_multiline(padding),
  ["dictionary_comprehension"] = actions.toggle_multiline(padding),
  ["generator_expression"]     = actions.toggle_multiline(padding),
  ["true"]                     = actions.toggle_boolean(boolean_override),
  ["false"]                    = actions.toggle_boolean(boolean_override),
  ["comparison_operator"]      = actions.toggle_operator(),
  ["conditional_expression"]   = { { expand_if, name = "Expand If Stmt" } },
  ["if_statement"]             = { { inline_if_stmt, name = "Inline If Stmt" } },
=======
  ["dictionary"]          = actions.toggle_multiline(padding),
  ["set"]                 = actions.toggle_multiline(padding),
  ["list"]                = actions.toggle_multiline(padding),
  ["tuple"]               = actions.toggle_multiline(padding),
  ["argument_list"]       = actions.toggle_multiline(padding),
  ["parameters"]          = actions.toggle_multiline(padding),
  ["true"]                = actions.toggle_boolean(boolean_override),
  ["false"]               = actions.toggle_boolean(boolean_override),
  ["comparison_operator"] = actions.toggle_operator(),
>>>>>>> 9b71dc86
}<|MERGE_RESOLUTION|>--- conflicted
+++ resolved
@@ -130,12 +130,11 @@
 }
 
 local boolean_override = {
-  ["True"] = "False",
+  ["True"]  = "False",
   ["False"] = "True",
 }
 
 return {
-<<<<<<< HEAD
   ["dictionary"]               = actions.toggle_multiline(padding),
   ["set"]                      = actions.toggle_multiline(padding),
   ["list"]                     = actions.toggle_multiline(padding),
@@ -151,15 +150,4 @@
   ["comparison_operator"]      = actions.toggle_operator(),
   ["conditional_expression"]   = { { expand_if, name = "Expand If Stmt" } },
   ["if_statement"]             = { { inline_if_stmt, name = "Inline If Stmt" } },
-=======
-  ["dictionary"]          = actions.toggle_multiline(padding),
-  ["set"]                 = actions.toggle_multiline(padding),
-  ["list"]                = actions.toggle_multiline(padding),
-  ["tuple"]               = actions.toggle_multiline(padding),
-  ["argument_list"]       = actions.toggle_multiline(padding),
-  ["parameters"]          = actions.toggle_multiline(padding),
-  ["true"]                = actions.toggle_boolean(boolean_override),
-  ["false"]               = actions.toggle_boolean(boolean_override),
-  ["comparison_operator"] = actions.toggle_operator(),
->>>>>>> 9b71dc86
 }