local actions = require("ts-node-action.actions")

local operators = {
  ["!="] = "==",
  ["!=="] = "===",
  ["=="] = "!=",
  ["==="] = "!==",
  [">"] = "<",
  ["<"] = ">",
  [">="] = "<=",
  ["<="] = ">=",
}

local padding = {
  [","] = "%s ",
  [":"] = "%s ",
  ["{"] = "%s ",
  ["}"] = " %s",
}

return {
  ["property_identifier"] = actions.cycle_case(),
<<<<<<< HEAD
  ["string_fragment"] = actions.conceal_string(),
  ["binary_expression"] = actions.toggle_operator(operators),
  ["object"] = actions.toggle_multiline(padding),
  ["array"] = actions.toggle_multiline(padding),
  ["statement_block"] = actions.toggle_multiline(padding),
  ["object_pattern"] = actions.toggle_multiline(padding),
  ["object_type"] = actions.toggle_multiline(padding),
  ["formal_parameters"] = actions.toggle_multiline(padding),
  ["argument_list"] = actions.toggle_multiline(padding),
  ["method_parameters"] = actions.toggle_multiline(padding),
  ["number"] = actions.toggle_int_readability(),
=======
  ["string_fragment"]     = actions.conceal_string(),
  ["binary_expression"]   = actions.toggle_operator(operators),
  ["object"]              = actions.toggle_multiline(padding),
  ["array"]               = actions.toggle_multiline(padding),
  ["statement_block"]     = actions.toggle_multiline(padding),
  ["object_pattern"]      = actions.toggle_multiline(padding),
  ["object_type"]         = actions.toggle_multiline(padding),
  ["formal_parameters"]   = actions.toggle_multiline(padding),
  ["arguments"]           = actions.toggle_multiline(padding),
  ["number"]              = actions.toggle_int_readability(),
>>>>>>> 5a6caeae
}<|MERGE_RESOLUTION|>--- conflicted
+++ resolved
@@ -20,7 +20,6 @@
 
 return {
   ["property_identifier"] = actions.cycle_case(),
-<<<<<<< HEAD
   ["string_fragment"] = actions.conceal_string(),
   ["binary_expression"] = actions.toggle_operator(operators),
   ["object"] = actions.toggle_multiline(padding),
@@ -29,19 +28,6 @@
   ["object_pattern"] = actions.toggle_multiline(padding),
   ["object_type"] = actions.toggle_multiline(padding),
   ["formal_parameters"] = actions.toggle_multiline(padding),
-  ["argument_list"] = actions.toggle_multiline(padding),
-  ["method_parameters"] = actions.toggle_multiline(padding),
+  ["arguments"] = actions.toggle_multiline(padding),
   ["number"] = actions.toggle_int_readability(),
-=======
-  ["string_fragment"]     = actions.conceal_string(),
-  ["binary_expression"]   = actions.toggle_operator(operators),
-  ["object"]              = actions.toggle_multiline(padding),
-  ["array"]               = actions.toggle_multiline(padding),
-  ["statement_block"]     = actions.toggle_multiline(padding),
-  ["object_pattern"]      = actions.toggle_multiline(padding),
-  ["object_type"]         = actions.toggle_multiline(padding),
-  ["formal_parameters"]   = actions.toggle_multiline(padding),
-  ["arguments"]           = actions.toggle_multiline(padding),
-  ["number"]              = actions.toggle_int_readability(),
->>>>>>> 5a6caeae
 }